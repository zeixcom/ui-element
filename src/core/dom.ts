--- conflicted
+++ resolved
@@ -9,22 +9,13 @@
 	subscribe,
 } from '@zeix/cause-effect'
 
-<<<<<<< HEAD
+import type { Component, ComponentProps } from '../component'
 import {
 	CircularMutationError,
 	InvalidCustomElementError,
 	MissingElementError,
 } from './errors'
-import { isCustomElement, isString, isUpgradedComponent } from './util'
-=======
-import type {
-	Component,
-	ComponentProps,
-	ElementFromSelector,
-	SignalProducer,
-} from '../component'
-import { elementName, isCustomElement } from './util'
->>>>>>> fc2fe4e0
+import { isCustomElement, isString } from './util'
 
 /* === Types === */
 
@@ -238,11 +229,7 @@
 		const watchers: Set<Watcher> = new Set()
 		const select = () =>
 			Array.from(
-<<<<<<< HEAD
-				(host.shadowRoot || host).querySelectorAll<
-=======
 				(host.shadowRoot ?? host).querySelectorAll<
->>>>>>> fc2fe4e0
 					ElementFromSelector<S, E>
 				>(selector),
 			)
