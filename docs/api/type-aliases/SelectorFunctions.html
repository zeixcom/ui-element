<!doctype html>
<html lang="en">
	<head>
		<meta charset="UTF-8" />
		<meta name="viewport" content="width=device-width, initial-scale=1.0" />
		<title>SelectorFunctions\<P\> – UIElement Docs</title>
		<meta name="description" content="" />
		<link rel="stylesheet" href="../../assets/main.css" />
		<script type="module" src="../../assets/main.js"></script>
	</head>
	<body class="api">
		<context-router>
			<header class="content-grid">
				<h1 class="content">
					UIElement Docs <small>Version 0.13.3</small>
				</h1>
				
<section-menu>
	<nav>
		<h2 class="visually-hidden">Main Menu</h2>
		<ol>
			
				<li>
					<a href="../../index.html">
						<span class="icon">📖</span>
						<strong>Introduction</strong>
						<small>Overview and key benefits of UIElement</small>
					</a>
				</li>

				<li>
					<a href="../../getting-started.html">
						<span class="icon">🚀</span>
						<strong>Getting Started</strong>
						<small>Installation, setup, and first steps</small>
					</a>
				</li>

				<li>
					<a href="../../components.html">
						<span class="icon">🏗️</span>
						<strong>Components</strong>
						<small>Anatomy, lifecycle, signals, effects</small>
					</a>
				</li>

				<li>
					<a href="../../styling.html">
						<span class="icon">🎨</span>
						<strong>Styling</strong>
						<small>Scoped styles, CSS custom properties</small>
					</a>
				</li>

				<li>
					<a href="../../data-flow.html">
						<span class="icon">🔄</span>
						<strong>Data Flow</strong>
						<small>Passing state, events, context</small>
					</a>
				</li>

				<li>
					<a href="../../examples.html">
						<span class="icon">🍽️</span>
						<strong>Examples</strong>
						<small>Common use cases and demos</small>
					</a>
				</li>

				<li>
					<a href="../../blog.html">
						<span class="icon">📜</span>
						<strong>Blog</strong>
						<small>Latest articles and updates</small>
					</a>
				</li>

				<li>
					<a href="../../api.html">
						<span class="icon">📚</span>
						<strong>API Reference</strong>
						<small>Functions, types, and constants</small>
					</a>
				</li>

				<li>
					<a href="../../about.html">
						<span class="icon">🤝</span>
						<strong>About</strong>
						<small>License, versioning, getting involved</small>
					</a>
				</li>
		</ol>
	</nav>
</section-menu>
				<card-callout class="content danger" hidden>
					<p class="error" role="alert" aria-live="polite"></p>
				</card-callout>
			</header>
			<main class="content-grid"><section class="api-content">
<h1 id="type-alias-selectorfunctionsltpgt">
                <a name="type-alias-selectorfunctionsltpgt" class="anchor" href="#type-alias-selectorfunctionsltpgt">
	                <span class="permalink">🔗</span>
                </a>
                Type Alias: SelectorFunctions&lt;P&gt;
            </h1>
<blockquote>
<p><strong>SelectorFunctions</strong>&lt;<code>P</code>&gt; = <code>object</code></p>
</blockquote>
<<<<<<< HEAD
<p>Defined in: <a href="https://github.com/zeixcom/ui-element/blob/1c318eb583bce4633e1df4a42dee77859303e28e/src/component.ts#L86">src/component.ts:86</a></p>
=======
<p>Defined in: <a href="https://github.com/zeixcom/ui-element/blob/297c0e8e040b3880ad85a2bc873523a8086f09a3/src/component.ts#L97">src/component.ts:97</a></p>
>>>>>>> fc2fe4e0
<h2 id="type-parameters">
                <a name="type-parameters" class="anchor" href="#type-parameters">
	                <span class="permalink">🔗</span>
                </a>
                Type Parameters
            </h2>
<h3 id="p">
                <a name="p" class="anchor" href="#p">
	                <span class="permalink">🔗</span>
                </a>
                P
            </h3>
<p><code>P</code> <em>extends</em> <a href="ComponentProps.html"><code>ComponentProps</code></a></p>
<h2 id="properties">
                <a name="properties" class="anchor" href="#properties">
	                <span class="permalink">🔗</span>
                </a>
                Properties
            </h2>
<h3 id="all">
                <a name="all" class="anchor" href="#all">
	                <span class="permalink">🔗</span>
                </a>
                all()
            </h3>
<blockquote>
<p><strong>all</strong>: &lt;<code>E</code>, <code>S</code>&gt;(<code>selector</code>, ...<code>effects</code>) =&gt; (<code>host</code>) =&gt; <a href="Cleanup.html"><code>Cleanup</code></a></p>
</blockquote>
<<<<<<< HEAD
<p>Defined in: <a href="https://github.com/zeixcom/ui-element/blob/1c318eb583bce4633e1df4a42dee77859303e28e/src/component.ts#L91">src/component.ts:91</a></p>
=======
<p>Defined in: <a href="https://github.com/zeixcom/ui-element/blob/297c0e8e040b3880ad85a2bc873523a8086f09a3/src/component.ts#L102">src/component.ts:102</a></p>
>>>>>>> fc2fe4e0
<h4 id="type-parameters">
                <a name="type-parameters" class="anchor" href="#type-parameters">
	                <span class="permalink">🔗</span>
                </a>
                Type Parameters
            </h4>
<h5 id="e">
                <a name="e" class="anchor" href="#e">
	                <span class="permalink">🔗</span>
                </a>
                E
            </h5>
<p><code>E</code> <em>extends</em> <code>Element</code> = <code>never</code></p>
<h5 id="s">
                <a name="s" class="anchor" href="#s">
	                <span class="permalink">🔗</span>
                </a>
                S
            </h5>
<p><code>S</code> <em>extends</em> <code>string</code> = <code>string</code></p>
<h4 id="parameters">
                <a name="parameters" class="anchor" href="#parameters">
	                <span class="permalink">🔗</span>
                </a>
                Parameters
            </h4>
<h5 id="selector">
                <a name="selector" class="anchor" href="#selector">
	                <span class="permalink">🔗</span>
                </a>
                selector
            </h5>
<p><code>S</code></p>
<h5 id="effects">
                <a name="effects" class="anchor" href="#effects">
	                <span class="permalink">🔗</span>
                </a>
                effects
            </h5>
<p>...<a href="Effect.html"><code>Effect</code></a>&lt;<code>P</code>, <a href="ElementFromSelector.html"><code>ElementFromSelector</code></a>&lt;<code>S</code>, <code>E</code>&gt;&gt;[]</p>
<h4 id="returns">
                <a name="returns" class="anchor" href="#returns">
	                <span class="permalink">🔗</span>
                </a>
                Returns
            </h4>
<blockquote>
<p>(<code>host</code>): <a href="Cleanup.html"><code>Cleanup</code></a></p>
</blockquote>
<h5 id="parameters">
                <a name="parameters" class="anchor" href="#parameters">
	                <span class="permalink">🔗</span>
                </a>
                Parameters
            </h5>
<h6 id="host">
                <a name="host" class="anchor" href="#host">
	                <span class="permalink">🔗</span>
                </a>
                host
            </h6>
<p><a href="Component.html"><code>Component</code></a>&lt;<code>P</code>&gt;</p>
<h5 id="returns">
                <a name="returns" class="anchor" href="#returns">
	                <span class="permalink">🔗</span>
                </a>
                Returns
            </h5>
<p><a href="Cleanup.html"><code>Cleanup</code></a></p>
<hr>
<h3 id="first">
                <a name="first" class="anchor" href="#first">
	                <span class="permalink">🔗</span>
                </a>
                first()
            </h3>
<blockquote>
<p><strong>first</strong>: &lt;<code>E</code>, <code>S</code>&gt;(<code>selector</code>, ...<code>effects</code>) =&gt; (<code>host</code>) =&gt; <a href="Cleanup.html"><code>Cleanup</code></a> | <code>void</code></p>
</blockquote>
<<<<<<< HEAD
<p>Defined in: <a href="https://github.com/zeixcom/ui-element/blob/1c318eb583bce4633e1df4a42dee77859303e28e/src/component.ts#L87">src/component.ts:87</a></p>
=======
<p>Defined in: <a href="https://github.com/zeixcom/ui-element/blob/297c0e8e040b3880ad85a2bc873523a8086f09a3/src/component.ts#L98">src/component.ts:98</a></p>
>>>>>>> fc2fe4e0
<h4 id="type-parameters">
                <a name="type-parameters" class="anchor" href="#type-parameters">
	                <span class="permalink">🔗</span>
                </a>
                Type Parameters
            </h4>
<h5 id="e">
                <a name="e" class="anchor" href="#e">
	                <span class="permalink">🔗</span>
                </a>
                E
            </h5>
<p><code>E</code> <em>extends</em> <code>Element</code> = <code>never</code></p>
<h5 id="s">
                <a name="s" class="anchor" href="#s">
	                <span class="permalink">🔗</span>
                </a>
                S
            </h5>
<p><code>S</code> <em>extends</em> <code>string</code> = <code>string</code></p>
<h4 id="parameters">
                <a name="parameters" class="anchor" href="#parameters">
	                <span class="permalink">🔗</span>
                </a>
                Parameters
            </h4>
<h5 id="selector">
                <a name="selector" class="anchor" href="#selector">
	                <span class="permalink">🔗</span>
                </a>
                selector
            </h5>
<p><code>S</code></p>
<h5 id="effects">
                <a name="effects" class="anchor" href="#effects">
	                <span class="permalink">🔗</span>
                </a>
                effects
            </h5>
<p>...<a href="Effect.html"><code>Effect</code></a>&lt;<code>P</code>, <a href="ElementFromSelector.html"><code>ElementFromSelector</code></a>&lt;<code>S</code>, <code>E</code>&gt;&gt;[]</p>
<h4 id="returns">
                <a name="returns" class="anchor" href="#returns">
	                <span class="permalink">🔗</span>
                </a>
                Returns
            </h4>
<blockquote>
<p>(<code>host</code>): <a href="Cleanup.html"><code>Cleanup</code></a> | <code>void</code></p>
</blockquote>
<h5 id="parameters">
                <a name="parameters" class="anchor" href="#parameters">
	                <span class="permalink">🔗</span>
                </a>
                Parameters
            </h5>
<h6 id="host">
                <a name="host" class="anchor" href="#host">
	                <span class="permalink">🔗</span>
                </a>
                host
            </h6>
<p><a href="Component.html"><code>Component</code></a>&lt;<code>P</code>&gt;</p>
<h5 id="returns">
                <a name="returns" class="anchor" href="#returns">
	                <span class="permalink">🔗</span>
                </a>
                Returns
            </h5>
<p><a href="Cleanup.html"><code>Cleanup</code></a> | <code>void</code></p>

</section></main>
			<footer class="content-grid">
				<div class="content">
					<h2 class="visually-hidden">Footer</h2>
					<p>© 2024 – 2025 Zeix AG</p>
				</div>
			</footer>
		</context-router>
	</body>
</html><|MERGE_RESOLUTION|>--- conflicted
+++ resolved
@@ -108,11 +108,7 @@
 <blockquote>
 <p><strong>SelectorFunctions</strong>&lt;<code>P</code>&gt; = <code>object</code></p>
 </blockquote>
-<<<<<<< HEAD
-<p>Defined in: <a href="https://github.com/zeixcom/ui-element/blob/1c318eb583bce4633e1df4a42dee77859303e28e/src/component.ts#L86">src/component.ts:86</a></p>
-=======
 <p>Defined in: <a href="https://github.com/zeixcom/ui-element/blob/297c0e8e040b3880ad85a2bc873523a8086f09a3/src/component.ts#L97">src/component.ts:97</a></p>
->>>>>>> fc2fe4e0
 <h2 id="type-parameters">
                 <a name="type-parameters" class="anchor" href="#type-parameters">
 	                <span class="permalink">🔗</span>
@@ -139,13 +135,9 @@
                 all()
             </h3>
 <blockquote>
-<p><strong>all</strong>: &lt;<code>E</code>, <code>S</code>&gt;(<code>selector</code>, ...<code>effects</code>) =&gt; (<code>host</code>) =&gt; <a href="Cleanup.html"><code>Cleanup</code></a></p>
-</blockquote>
-<<<<<<< HEAD
-<p>Defined in: <a href="https://github.com/zeixcom/ui-element/blob/1c318eb583bce4633e1df4a42dee77859303e28e/src/component.ts#L91">src/component.ts:91</a></p>
-=======
+<p><strong>all</strong>: &lt;<code>E</code>, <code>K</code>&gt;(<code>selector</code>, ...<code>fns</code>) =&gt; (<code>host</code>) =&gt; <a href="Cleanup.html"><code>Cleanup</code></a></p>
+</blockquote>
 <p>Defined in: <a href="https://github.com/zeixcom/ui-element/blob/297c0e8e040b3880ad85a2bc873523a8086f09a3/src/component.ts#L102">src/component.ts:102</a></p>
->>>>>>> fc2fe4e0
 <h4 id="type-parameters">
                 <a name="type-parameters" class="anchor" href="#type-parameters">
 	                <span class="permalink">🔗</span>
@@ -159,13 +151,13 @@
                 E
             </h5>
 <p><code>E</code> <em>extends</em> <code>Element</code> = <code>never</code></p>
-<h5 id="s">
-                <a name="s" class="anchor" href="#s">
-	                <span class="permalink">🔗</span>
-                </a>
-                S
-            </h5>
-<p><code>S</code> <em>extends</em> <code>string</code> = <code>string</code></p>
+<h5 id="k">
+                <a name="k" class="anchor" href="#k">
+	                <span class="permalink">🔗</span>
+                </a>
+                K
+            </h5>
+<p><code>K</code> <em>extends</em> <code>string</code> = <code>string</code></p>
 <h4 id="parameters">
                 <a name="parameters" class="anchor" href="#parameters">
 	                <span class="permalink">🔗</span>
@@ -178,14 +170,14 @@
                 </a>
                 selector
             </h5>
-<p><code>S</code></p>
-<h5 id="effects">
-                <a name="effects" class="anchor" href="#effects">
-	                <span class="permalink">🔗</span>
-                </a>
-                effects
-            </h5>
-<p>...<a href="Effect.html"><code>Effect</code></a>&lt;<code>P</code>, <a href="ElementFromSelector.html"><code>ElementFromSelector</code></a>&lt;<code>S</code>, <code>E</code>&gt;&gt;[]</p>
+<p><code>K</code></p>
+<h5 id="fns">
+                <a name="fns" class="anchor" href="#fns">
+	                <span class="permalink">🔗</span>
+                </a>
+                fns
+            </h5>
+<p>...<a href="Effect.html"><code>Effect</code></a>&lt;<code>P</code>, <a href="ElementFromSelector.html"><code>ElementFromSelector</code></a>&lt;<code>K</code>, <code>E</code>&gt;&gt;[]</p>
 <h4 id="returns">
                 <a name="returns" class="anchor" href="#returns">
 	                <span class="permalink">🔗</span>
@@ -223,13 +215,9 @@
                 first()
             </h3>
 <blockquote>
-<p><strong>first</strong>: &lt;<code>E</code>, <code>S</code>&gt;(<code>selector</code>, ...<code>effects</code>) =&gt; (<code>host</code>) =&gt; <a href="Cleanup.html"><code>Cleanup</code></a> | <code>void</code></p>
-</blockquote>
-<<<<<<< HEAD
-<p>Defined in: <a href="https://github.com/zeixcom/ui-element/blob/1c318eb583bce4633e1df4a42dee77859303e28e/src/component.ts#L87">src/component.ts:87</a></p>
-=======
+<p><strong>first</strong>: &lt;<code>E</code>, <code>K</code>&gt;(<code>selector</code>, ...<code>fns</code>) =&gt; (<code>host</code>) =&gt; <a href="Cleanup.html"><code>Cleanup</code></a> | <code>void</code></p>
+</blockquote>
 <p>Defined in: <a href="https://github.com/zeixcom/ui-element/blob/297c0e8e040b3880ad85a2bc873523a8086f09a3/src/component.ts#L98">src/component.ts:98</a></p>
->>>>>>> fc2fe4e0
 <h4 id="type-parameters">
                 <a name="type-parameters" class="anchor" href="#type-parameters">
 	                <span class="permalink">🔗</span>
@@ -243,13 +231,13 @@
                 E
             </h5>
 <p><code>E</code> <em>extends</em> <code>Element</code> = <code>never</code></p>
-<h5 id="s">
-                <a name="s" class="anchor" href="#s">
-	                <span class="permalink">🔗</span>
-                </a>
-                S
-            </h5>
-<p><code>S</code> <em>extends</em> <code>string</code> = <code>string</code></p>
+<h5 id="k">
+                <a name="k" class="anchor" href="#k">
+	                <span class="permalink">🔗</span>
+                </a>
+                K
+            </h5>
+<p><code>K</code> <em>extends</em> <code>string</code> = <code>string</code></p>
 <h4 id="parameters">
                 <a name="parameters" class="anchor" href="#parameters">
 	                <span class="permalink">🔗</span>
@@ -262,14 +250,14 @@
                 </a>
                 selector
             </h5>
-<p><code>S</code></p>
-<h5 id="effects">
-                <a name="effects" class="anchor" href="#effects">
-	                <span class="permalink">🔗</span>
-                </a>
-                effects
-            </h5>
-<p>...<a href="Effect.html"><code>Effect</code></a>&lt;<code>P</code>, <a href="ElementFromSelector.html"><code>ElementFromSelector</code></a>&lt;<code>S</code>, <code>E</code>&gt;&gt;[]</p>
+<p><code>K</code></p>
+<h5 id="fns">
+                <a name="fns" class="anchor" href="#fns">
+	                <span class="permalink">🔗</span>
+                </a>
+                fns
+            </h5>
+<p>...<a href="Effect.html"><code>Effect</code></a>&lt;<code>P</code>, <a href="ElementFromSelector.html"><code>ElementFromSelector</code></a>&lt;<code>K</code>, <code>E</code>&gt;&gt;[]</p>
 <h4 id="returns">
                 <a name="returns" class="anchor" href="#returns">
 	                <span class="permalink">🔗</span>
