<?xml version="1.0" encoding="UTF-8"?>
	<urlset xmlns="http://www.sitemaps.org/schemas/sitemap/0.9">
		
		<url>
			<loc>index.html</loc>
<<<<<<< HEAD
			<lastmod>2025-06-20T06:41:33.760Z</lastmod>
=======
			<lastmod>2025-06-16T16:13:30.126Z</lastmod>
>>>>>>> 39607186
			<priority>1.0</priority>
		</url>

		<url>
			<loc>getting-started.html</loc>
<<<<<<< HEAD
			<lastmod>2025-06-20T06:41:33.760Z</lastmod>
			<priority>0.8</priority>
		</url>

		<url>
			<loc>building-components.html</loc>
			<lastmod>2025-06-20T06:41:33.760Z</lastmod>
=======
			<lastmod>2025-06-16T16:13:30.126Z</lastmod>
>>>>>>> 39607186
			<priority>0.8</priority>
		</url>

		<url>
			<loc>styling-components.html</loc>
<<<<<<< HEAD
			<lastmod>2025-06-20T06:41:33.760Z</lastmod>
			<priority>0.8</priority>
		</url>

		<url>
			<loc>data-flow.html</loc>
			<lastmod>2025-06-20T06:41:33.760Z</lastmod>
=======
			<lastmod>2025-06-16T16:13:30.126Z</lastmod>
>>>>>>> 39607186
			<priority>0.8</priority>
		</url>

		<url>
			<loc>examples-recipes.html</loc>
<<<<<<< HEAD
			<lastmod>2025-06-20T06:41:33.760Z</lastmod>
=======
			<lastmod>2025-06-16T16:13:30.126Z</lastmod>
>>>>>>> 39607186
			<priority>0.8</priority>
		</url>

		<url>
			<loc>patterns-techniques.html</loc>
<<<<<<< HEAD
			<lastmod>2025-06-20T06:41:33.760Z</lastmod>
=======
			<lastmod>2025-06-16T16:13:30.126Z</lastmod>
>>>>>>> 39607186
			<priority>0.8</priority>
		</url>

		<url>
			<loc>api-reference.html</loc>
<<<<<<< HEAD
			<lastmod>2025-06-20T06:41:33.760Z</lastmod>
=======
			<lastmod>2025-06-16T16:13:30.126Z</lastmod>
>>>>>>> 39607186
			<priority>0.8</priority>
		</url>

		<url>
			<loc>about-community.html</loc>
<<<<<<< HEAD
			<lastmod>2025-06-20T06:41:33.760Z</lastmod>
=======
			<lastmod>2025-06-16T16:13:30.126Z</lastmod>
>>>>>>> 39607186
			<priority>0.8</priority>
		</url>
	</urlset><|MERGE_RESOLUTION|>--- conflicted
+++ resolved
@@ -3,83 +3,55 @@
 		
 		<url>
 			<loc>index.html</loc>
-<<<<<<< HEAD
-			<lastmod>2025-06-20T06:41:33.760Z</lastmod>
-=======
-			<lastmod>2025-06-16T16:13:30.126Z</lastmod>
->>>>>>> 39607186
+			<lastmod>2025-06-20T08:22:57.627Z</lastmod>
 			<priority>1.0</priority>
 		</url>
 
 		<url>
 			<loc>getting-started.html</loc>
-<<<<<<< HEAD
-			<lastmod>2025-06-20T06:41:33.760Z</lastmod>
+			<lastmod>2025-06-20T08:22:57.627Z</lastmod>
 			<priority>0.8</priority>
 		</url>
 
 		<url>
 			<loc>building-components.html</loc>
-			<lastmod>2025-06-20T06:41:33.760Z</lastmod>
-=======
-			<lastmod>2025-06-16T16:13:30.126Z</lastmod>
->>>>>>> 39607186
+			<lastmod>2025-06-20T08:22:57.627Z</lastmod>
 			<priority>0.8</priority>
 		</url>
 
 		<url>
 			<loc>styling-components.html</loc>
-<<<<<<< HEAD
-			<lastmod>2025-06-20T06:41:33.760Z</lastmod>
+			<lastmod>2025-06-20T08:22:57.627Z</lastmod>
 			<priority>0.8</priority>
 		</url>
 
 		<url>
 			<loc>data-flow.html</loc>
-			<lastmod>2025-06-20T06:41:33.760Z</lastmod>
-=======
-			<lastmod>2025-06-16T16:13:30.126Z</lastmod>
->>>>>>> 39607186
+			<lastmod>2025-06-20T08:22:57.627Z</lastmod>
 			<priority>0.8</priority>
 		</url>
 
 		<url>
 			<loc>examples-recipes.html</loc>
-<<<<<<< HEAD
-			<lastmod>2025-06-20T06:41:33.760Z</lastmod>
-=======
-			<lastmod>2025-06-16T16:13:30.126Z</lastmod>
->>>>>>> 39607186
+			<lastmod>2025-06-20T08:22:57.627Z</lastmod>
 			<priority>0.8</priority>
 		</url>
 
 		<url>
 			<loc>patterns-techniques.html</loc>
-<<<<<<< HEAD
-			<lastmod>2025-06-20T06:41:33.760Z</lastmod>
-=======
-			<lastmod>2025-06-16T16:13:30.126Z</lastmod>
->>>>>>> 39607186
+			<lastmod>2025-06-20T08:22:57.627Z</lastmod>
 			<priority>0.8</priority>
 		</url>
 
 		<url>
 			<loc>api-reference.html</loc>
-<<<<<<< HEAD
-			<lastmod>2025-06-20T06:41:33.760Z</lastmod>
-=======
-			<lastmod>2025-06-16T16:13:30.126Z</lastmod>
->>>>>>> 39607186
+			<lastmod>2025-06-20T08:22:57.627Z</lastmod>
 			<priority>0.8</priority>
 		</url>
 
 		<url>
 			<loc>about-community.html</loc>
-<<<<<<< HEAD
-			<lastmod>2025-06-20T06:41:33.760Z</lastmod>
-=======
-			<lastmod>2025-06-16T16:13:30.126Z</lastmod>
->>>>>>> 39607186
+			<lastmod>2025-06-20T08:22:57.627Z</lastmod>
 			<priority>0.8</priority>
 		</url>
 	</urlset>