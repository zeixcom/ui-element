<<<<<<< HEAD
import { UIElement } from "../../../index"
import type { TodoCountObject, TodoList } from "../todo-list/todo-list"
=======
import { setAttribute, setProperty, setText, UIElement } from "@zeix/ui-element"
>>>>>>> 15c8bf87
import type { InputRadiogroup } from "../input-radiogroup/input-radiogroup"
import type { InputField } from "../input-field/input-field"
import type { InputCheckbox } from "../input-checkbox/input-checkbox"

export class TodoApp extends UIElement {
	connectedCallback() {
		const input = this.querySelector<InputField>('input-field')

		// State signal 'tasks': State<InputCheckbox[]>
		this.#updateTasks()

		// Derived signals
		this.set('total', () =>
			this.get<InputCheckbox[]>('tasks')!.length
		)
		this.set('completed', () =>
			this.get<InputCheckbox[]>('tasks')!.filter(el => el.get('checked')).length
        )
		this.set('active', () =>
			this.get<number>('total')! - this.get<number>('completed')!
		)
		this.set('filter', () =>
            this.querySelector<InputRadiogroup>('input-radiogroup')?.get<string>('value') ?? 'all'
        )
		
		this.first('form').on('submit', (e: Event) => {
			e.preventDefault()

			// Wait for microtask to ensure the input field value is updated
			queueMicrotask(() => {
				const value = input?.get<string>('value')?.trim()
				if (value) {
					const ol = this.querySelector('ol')
					const fragment = this.querySelector('template')
						?.content.cloneNode(true) as DocumentFragment
					const span = fragment.querySelector('span')
					if (ol && fragment && span) {
						span.textContent = value
						ol.appendChild(fragment)
					}
					this.#updateTasks()
					input?.clear()
				}
			})
		})

<<<<<<< HEAD
		// Coordinate todo-list
		this.first('todo-list').pass({
			filter: () => this.querySelector<InputRadiogroup>('input-radiogroup')?.get('value') ?? 'all'
=======
		// Coordinate .submit button
		this.first('.submit').pass({
			disabled: () => input?.get('empty')
>>>>>>> 15c8bf87
		})

		// Event handler and effect on ol element
		this.first('ol')
			.on('click', (e: Event) => {
				const el = e.target as HTMLElement
				if (el.localName === 'button') {
					el.closest('li')?.remove()
					this.#updateTasks()
				}
			})
			.sync(setAttribute('filter'))
		
		// Effects on .todo-count elements
		this.first('.count').sync(setText('active'))
		const setAriaHidden = (fn: (n: number) => boolean) =>
			setProperty('ariaHidden', () => fn(this.get<number>('active')!))
		this.first('.singular').sync(setAriaHidden(n => n > 1))
		this.first('.plural').sync(setAriaHidden(n => n === 1))
		this.first('.remaining').sync(setAriaHidden(n => !n))
		this.first('.all-done').sync(setAriaHidden(n => !!n))

		// Coordinate .clear-completed button
		this.first('.clear-completed')
			.on('click', () => {
				this.get<InputCheckbox[]>('tasks')!
					.filter(el => el.get('checked'))
					.forEach(el => el.parentElement?.remove())
				this.#updateTasks()
			})
			.pass({
				disabled: () => !(this.get('completed'))
			})
	}

	#updateTasks() {
		this.set('tasks', Array.from(this.querySelectorAll('input-checkbox')))
	}
}
TodoApp.define('todo-app')<|MERGE_RESOLUTION|>--- conflicted
+++ resolved
@@ -1,9 +1,4 @@
-<<<<<<< HEAD
-import { UIElement } from "../../../index"
-import type { TodoCountObject, TodoList } from "../todo-list/todo-list"
-=======
 import { setAttribute, setProperty, setText, UIElement } from "@zeix/ui-element"
->>>>>>> 15c8bf87
 import type { InputRadiogroup } from "../input-radiogroup/input-radiogroup"
 import type { InputField } from "../input-field/input-field"
 import type { InputCheckbox } from "../input-checkbox/input-checkbox"
@@ -50,15 +45,9 @@
 			})
 		})
 
-<<<<<<< HEAD
-		// Coordinate todo-list
-		this.first('todo-list').pass({
-			filter: () => this.querySelector<InputRadiogroup>('input-radiogroup')?.get('value') ?? 'all'
-=======
 		// Coordinate .submit button
 		this.first('.submit').pass({
 			disabled: () => input?.get('empty')
->>>>>>> 15c8bf87
 		})
 
 		// Event handler and effect on ol element
