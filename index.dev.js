// node_modules/@zeix/cause-effect/src/util.ts
var isFunction = (value) => typeof value === "function";
var isObjectOfType = (value, type) => Object.prototype.toString.call(value) === `[object ${type}]`;
var toError = (reason) => reason instanceof Error ? reason : Error(String(reason));

class CircularDependencyError extends Error {
  constructor(where) {
    super(`Circular dependency in ${where} detected`);
    return this;
  }
}
// node_modules/@zeix/cause-effect/src/scheduler.ts
var active;
var pending = new Set;
var batchDepth = 0;
var updateMap = new Map;
var requestId;
var updateDOM = () => {
  requestId = undefined;
  const updates = Array.from(updateMap.values());
  updateMap.clear();
  for (const update of updates) {
    update();
  }
};
var requestTick = () => {
  if (requestId)
    cancelAnimationFrame(requestId);
  requestId = requestAnimationFrame(updateDOM);
};
queueMicrotask(updateDOM);
var watch = (notice) => {
  const cleanups = new Set;
  const w = notice;
  w.off = (on) => {
    cleanups.add(on);
  };
  w.cleanup = () => {
    for (const cleanup of cleanups) {
      cleanup();
    }
    cleanups.clear();
  };
  return w;
};
var subscribe = (watchers) => {
  if (active && !watchers.has(active)) {
    const watcher = active;
    watchers.add(watcher);
    active.off(() => {
      watchers.delete(watcher);
    });
  }
};
var notify = (watchers) => {
  for (const watcher of watchers) {
    if (batchDepth)
      pending.add(watcher);
    else
      watcher();
  }
};
var flush = () => {
  while (pending.size) {
    const watchers = Array.from(pending);
    pending.clear();
    for (const watcher of watchers) {
      watcher();
    }
  }
};
var batch = (fn) => {
  batchDepth++;
  try {
    fn();
  } finally {
    flush();
    batchDepth--;
  }
};
var observe = (run, watcher) => {
  const prev = active;
  active = watcher;
  try {
    run();
  } finally {
    active = prev;
  }
};
var enqueue = (fn, dedupe) => new Promise((resolve, reject) => {
  updateMap.set(dedupe || Symbol(), () => {
    try {
      resolve(fn());
    } catch (error) {
      reject(error);
    }
  });
  requestTick();
});

// node_modules/@zeix/cause-effect/src/state.ts
var TYPE_STATE = "State";
var state = (initialValue) => {
  const watchers = new Set;
  let value = initialValue;
  const s = {
    [Symbol.toStringTag]: TYPE_STATE,
    get: () => {
      subscribe(watchers);
      return value;
    },
    set: (v) => {
      if (Object.is(value, v))
        return;
      value = v;
      notify(watchers);
      if (UNSET === value)
        watchers.clear();
    },
    update: (fn) => {
      s.set(fn(value));
    }
  };
  return s;
};
var isState = (value) => isObjectOfType(value, TYPE_STATE);

// node_modules/@zeix/cause-effect/src/computed.ts
var TYPE_COMPUTED = "Computed";
var computed = (fn) => {
  const watchers = new Set;
  let value = UNSET;
  let error;
  let controller;
  let dirty = true;
  let changed = false;
  let computing = false;
  const ok = (v) => {
    if (!Object.is(v, value)) {
      value = v;
      changed = true;
    }
    error = undefined;
    dirty = false;
  };
  const nil = () => {
    changed = UNSET !== value;
    value = UNSET;
    error = undefined;
  };
  const err = (e) => {
    const newError = toError(e);
    changed = !error || newError.name !== error.name || newError.message !== error.message;
    value = UNSET;
    error = newError;
  };
  const settle = (settleFn) => (arg) => {
    computing = false;
    controller = undefined;
    settleFn(arg);
    if (changed)
      notify(watchers);
  };
  const mark = watch(() => {
    dirty = true;
    controller?.abort("Aborted because source signal changed");
    if (watchers.size)
      notify(watchers);
    else
      mark.cleanup();
  });
  const compute = () => observe(() => {
    if (computing)
      throw new CircularDependencyError("computed");
    changed = false;
    if (isFunction(fn) && fn.constructor.name === "AsyncFunction") {
      if (controller)
        return value;
      controller = new AbortController;
      controller.signal.addEventListener("abort", () => {
        computing = false;
        controller = undefined;
        compute();
      }, {
        once: true
      });
    }
    let result;
    computing = true;
    try {
      result = controller ? fn(controller.signal) : fn();
    } catch (e) {
      if (e instanceof DOMException && e.name === "AbortError")
        nil();
      else
        err(e);
      computing = false;
      return;
    }
    if (result instanceof Promise)
      result.then(settle(ok), settle(err));
    else if (result == null || UNSET === result)
      nil();
    else
      ok(result);
    computing = false;
  }, mark);
  const c = {
    [Symbol.toStringTag]: TYPE_COMPUTED,
    get: () => {
      subscribe(watchers);
      flush();
      if (dirty)
        compute();
      if (error)
        throw error;
      return value;
    }
  };
  return c;
};
var isComputed = (value) => isObjectOfType(value, TYPE_COMPUTED);
var isComputedCallback = (value) => isFunction(value) && value.length < 2;

// node_modules/@zeix/cause-effect/src/signal.ts
var UNSET = Symbol();
var isSignal = (value) => isState(value) || isComputed(value);
var toSignal = (value) => isSignal(value) ? value : isComputedCallback(value) ? computed(value) : state(value);
// node_modules/@zeix/cause-effect/src/effect.ts
function effect(matcher) {
  const {
    signals,
    ok,
    err = console.error,
    nil = () => {
    }
  } = isFunction(matcher) ? { signals: [], ok: matcher } : matcher;
  let running = false;
  const run = watch(() => observe(() => {
    if (running)
      throw new CircularDependencyError("effect");
    running = true;
    const errors = [];
    let pending2 = false;
    const values = signals.map((signal) => {
      try {
        const value = signal.get();
        if (value === UNSET)
          pending2 = true;
        return value;
      } catch (e) {
        errors.push(toError(e));
        return UNSET;
      }
    });
    let cleanup = undefined;
    try {
      cleanup = pending2 ? nil() : errors.length ? err(...errors) : ok(...values);
    } catch (e) {
      cleanup = err(toError(e));
    } finally {
      if (isFunction(cleanup))
        run.off(cleanup);
    }
    running = false;
  }, run));
  run();
  return () => run.cleanup();
}
// src/core/util.ts
var DEV_MODE = true;
var LOG_DEBUG = "debug";
var LOG_INFO = "info";
var LOG_WARN = "warn";
var LOG_ERROR = "error";
var idString = (id) => id ? `#${id}` : "";
var classString = (classList) => classList?.length ? `.${Array.from(classList).join(".")}` : "";
var isDefinedObject = (value) => !!value && typeof value === "object";
var isString = (value) => typeof value === "string";
var hasMethod = (obj, methodName) => isString(methodName) && (methodName in obj) && isFunction(obj[methodName]);
var isElement = (node) => node.nodeType === Node.ELEMENT_NODE;
var isCustomElement = (element) => element.localName.includes("-");
var elementName = (el) => el ? `<${el.localName}${idString(el.id)}${classString(el.classList)}>` : "<unknown>";
var valueString = (value) => isString(value) ? `"${value}"` : isDefinedObject(value) ? JSON.stringify(value) : String(value);
var typeString = (value) => {
  if (value === null)
    return "null";
  if (typeof value !== "object")
    return typeof value;
  if (Array.isArray(value))
    return "Array";
  if (Symbol.toStringTag in Object(value)) {
    return value[Symbol.toStringTag];
  }
  return value.constructor?.name || "Object";
};
var log = (value, msg, level = LOG_DEBUG) => {
  if (DEV_MODE || [LOG_ERROR, LOG_WARN].includes(level))
    console[level](msg, value);
  return value;
};

// src/core/errors.ts
class CircularMutationError extends Error {
  constructor(host, selector) {
    super(`Circular dependency detected in selection signal for component ${elementName(host)} with selector "${selector}"`);
    this.name = "CircularMutationError";
  }
}

class InvalidComponentNameError extends Error {
  constructor(component) {
    super(`Invalid component name "${component}". Custom element names must contain a hyphen, start with a lowercase letter, and contain only lowercase letters, numbers, and hyphens.`);
    this.name = "InvalidComponentNameError";
  }
}

class InvalidCustomElementError extends Error {
  constructor(host, target, required) {
    super(`Expected element ${elementName(target)} in ${elementName(host)} to be a custom element.${required ? ` ${required}` : ""}`);
    this.name = "InvalidCustomElementError";
  }
}

class InvalidPropertyNameError extends Error {
  constructor(component, prop, reason) {
    super(`Invalid property name "${prop}" for component <${component}>. ${reason}`);
    this.name = "InvalidPropertyNameError";
  }
}

class InvalidSetupFunctionError extends Error {
  constructor(host) {
    super(`Invalid setup function in component <${elementName(host)}>. Setup function must return an array of effects or a single effect function.`);
    this.name = "InvalidSetupFunctionError";
  }
}

class InvalidSignalError extends Error {
  constructor(host, prop) {
    super(`Expected signal as value for property "${String(prop)}" in component ${elementName(host)}.`);
    this.name = "InvalidSignalError";
  }
}

class MissingElementError extends Error {
  constructor(host, selector, required) {
    super(`Missing required element <${selector}> in component ${elementName(host)}. ${required}`);
    this.name = "MissingElementError";
  }
}

// src/core/dom.ts
var extractAttributes = (selector) => {
  const attributes = new Set;
  if (selector.includes("."))
    attributes.add("class");
  if (selector.includes("#"))
    attributes.add("id");
  if (selector.includes("[")) {
    const parts = selector.split("[");
    for (let i = 1;i < parts.length; i++) {
      const part = parts[i];
      if (!part.includes("]"))
        continue;
      const attrName = part.split("=")[0].trim().replace(/[^a-zA-Z0-9_-]/g, "");
      if (attrName)
        attributes.add(attrName);
    }
  }
  return [...attributes];
};
var areElementArraysEqual = (arr1, arr2) => {
  if (arr1.length !== arr2.length)
    return false;
  const set1 = new Set(arr1);
  for (const el of arr2) {
    if (!set1.has(el))
      return false;
  }
  return true;
};
var isParser = (value) => isFunction(value) && value.length >= 2;
var getFallback = (element, fallback) => isFunction(fallback) ? fallback(element) : fallback;
var fromDOM = (fallback, extractors) => (host) => {
  const root = host.shadowRoot ?? host;
  const fromFirst = (selector, extractor) => {
    const target = root.querySelector(selector);
    if (!target)
      return;
    const value2 = extractor(target);
    if (value2 != null)
      return value2;
  };
  let value = undefined;
  for (const [selector, extractor] of Object.entries(extractors)) {
    value = fromFirst(selector, extractor);
    if (value != null)
      break;
  }
  return isString(value) && isParser(fallback) ? fallback(host, value) : value ?? getFallback(host, fallback);
};
var observeSubtree = (parent, selector, callback) => {
  const observer = new MutationObserver(callback);
  const observerConfig = {
    childList: true,
    subtree: true
  };
  const observedAttributes = extractAttributes(selector);
  if (observedAttributes.length) {
    observerConfig.attributes = true;
    observerConfig.attributeFilter = observedAttributes;
  }
  observer.observe(parent, observerConfig);
  return observer;
};
var fromSelector = (selector) => (host) => {
  const watchers = new Set;
<<<<<<< HEAD
  const select = () => Array.from((host.shadowRoot || host).querySelectorAll(selector));
=======
  const select = () => Array.from((host.shadowRoot ?? host).querySelectorAll(selector));
>>>>>>> fc2fe4e0
  let value = UNSET;
  let observer;
  let mutationDepth = 0;
  const MAX_MUTATION_DEPTH = 2;
  const observe2 = () => {
    value = select();
    observer = observeSubtree(host, selector, () => {
      if (!watchers.size) {
        observer?.disconnect();
        observer = undefined;
        return;
      }
      mutationDepth++;
      if (mutationDepth > MAX_MUTATION_DEPTH) {
        observer?.disconnect();
        observer = undefined;
        mutationDepth = 0;
        throw new CircularMutationError(host, selector);
      }
      try {
        const newElements = select();
        if (!areElementArraysEqual(value, newElements)) {
          value = newElements;
          notify(watchers);
        }
      } finally {
        mutationDepth--;
      }
    });
  };
  return {
    [Symbol.toStringTag]: TYPE_COMPUTED,
    get() {
      subscribe(watchers);
      if (!watchers.size)
        value = select();
      else if (!observer)
        observe2();
      return value;
    }
  };
};
var reduced = (host, selector, reducer, initialValue) => computed(() => fromSelector(selector)(host).get().reduce(reducer, initialValue));
var read = (target, prop, fallback) => {
  if (!target)
    return () => fallback;
  if (!isCustomElement(target))
    throw new TypeError(`Target element must be a custom element`);
  const awaited = computed(async () => {
    await customElements.whenDefined(target.localName);
    return target.getSignal(prop);
  });
  return () => {
    const value = awaited.get();
    return value === UNSET ? fallback : value.get();
  };
};
var requireElement = (host, selector, required, assertCustomElement) => {
  const target = (host.shadowRoot || host).querySelector(selector);
  if (target) {
    if (assertCustomElement && !isCustomElement(target))
      throw new InvalidCustomElementError(host, target, required);
    return target;
  }
  throw new MissingElementError(host, selector, required);
};
var fromComponent = (selector, extractor, required) => (host) => {
  const target = requireElement(host, selector, required, true);
  return computed(async () => {
    await customElements.whenDefined(target.localName);
    return extractor(target);
  });
};

// src/component.ts
var RESERVED_WORDS = new Set([
  "constructor",
  "prototype"
]);
var HTML_ELEMENT_PROPS = new Set([
  "id",
  "class",
  "className",
  "title",
  "role",
  "style",
  "dataset",
  "lang",
  "dir",
  "hidden",
  "children",
  "innerHTML",
  "outerHTML",
  "textContent",
  "innerText"
]);
var validatePropertyName = (prop) => {
  if (RESERVED_WORDS.has(prop))
    return `Property name "${prop}" is a reserved word`;
  if (HTML_ELEMENT_PROPS.has(prop))
    return `Property name "${prop}" conflicts with inherited HTMLElement property`;
  return null;
};
var runEffects = (effects, host, target = host) => {
  if (!Array.isArray(effects))
    return effects(host, target);
  const cleanups = effects.filter(isFunction).map((effect2) => effect2(host, target));
  return () => {
    cleanups.filter(isFunction).forEach((cleanup) => cleanup());
    cleanups.length = 0;
  };
};
var select = () => ({
  first: (selector, effects, required) => (host) => {
    const target = (host.shadowRoot || host).querySelector(selector);
    if (!target && required != null)
      throw new MissingElementError(host, selector, required);
    if (target)
      runEffects(effects, host, target);
  },
  all: (selector, effects, required) => (host) => {
    const cleanups = new Map;
    const root = host.shadowRoot || host;
    const attach = (target) => {
      const cleanup = runEffects(effects, host, target);
      if (cleanup && !cleanups.has(target))
        cleanups.set(target, cleanup);
    };
    const detach = (target) => {
      const cleanup = cleanups.get(target);
      if (cleanup)
        cleanup();
      cleanups.delete(target);
    };
    const applyToMatching = (fn) => (node) => {
      if (isElement(node)) {
        if (node.matches(selector))
          fn(node);
        node.querySelectorAll(selector).forEach(fn);
      }
    };
    const observer = observeSubtree(root, selector, (mutations) => {
      for (const mutation of mutations) {
        mutation.addedNodes.forEach(applyToMatching(attach));
        mutation.removedNodes.forEach(applyToMatching(detach));
      }
    });
    const targets = root.querySelectorAll(selector);
    if (!targets.length && required != null)
      throw new MissingElementError(host, selector, required);
    if (targets.length)
      targets.forEach(attach);
    return () => {
      observer.disconnect();
      cleanups.forEach((cleanup) => cleanup());
      cleanups.clear();
    };
  }
});
var component = (name, init = {}, setup) => {
  if (!name.includes("-") || !name.match(/^[a-z][a-z0-9-]*$/))
    throw new InvalidComponentNameError(name);
  for (const prop of Object.keys(init)) {
    const error = validatePropertyName(prop);
    if (error)
      throw new InvalidPropertyNameError(name, prop, error);
  }

  class CustomElement extends HTMLElement {
    debug;
    #signals = {};
    #cleanup;
    static observedAttributes = Object.entries(init)?.filter(([, initializer]) => isParser(initializer)).map(([prop]) => prop) ?? [];
    connectedCallback() {
      if (DEV_MODE) {
        this.debug = this.hasAttribute("debug");
        if (this.debug)
          log(this, "Connected");
      }
      for (const [prop, initializer] of Object.entries(init)) {
        if (initializer == null || prop in this)
          continue;
        const result = isFunction(initializer) ? initializer(this, null) : initializer;
        if (result != null)
          this.setSignal(prop, toSignal(result));
      }
      const effects = setup(this, select());
      if (Array.isArray(effects) || isFunction(effects)) {
        const cleanup = runEffects(effects, this);
        if (cleanup)
          this.#cleanup = cleanup;
      } else {
        throw new InvalidSetupFunctionError(this);
      }
    }
    disconnectedCallback() {
      if (isFunction(this.#cleanup))
        this.#cleanup();
      if (DEV_MODE && this.debug)
        log(this, "Disconnected");
    }
    attributeChangedCallback(attr, old, value) {
      if (value === old || isComputed(this.#signals[attr]))
        return;
      const parser = init[attr];
      if (!isParser(parser))
        return;
      const parsed = parser(this, value, old);
      if (DEV_MODE && this.debug)
        log(value, `Attribute "${String(attr)}" of ${elementName(this)} changed from ${valueString(old)} to ${valueString(value)}, parsed as <${typeString(parsed)}> ${valueString(parsed)}`);
      if (attr in this)
        this[attr] = parsed;
      else
        this.setSignal(attr, toSignal(parsed));
    }
    getSignal(key) {
      const signal = this.#signals[key];
      if (DEV_MODE && this.debug)
        log(signal, `Get ${typeString(signal)} "${String(key)}" in ${elementName(this)}`);
      return signal;
    }
    setSignal(key, signal) {
      const error = validatePropertyName(String(key));
      if (error)
        throw new InvalidPropertyNameError(this.localName, key, error);
      if (!isSignal(signal))
        throw new InvalidSignalError(this, key);
      const prev = this.#signals[key];
      const writable = isState(signal);
      this.#signals[key] = signal;
      Object.defineProperty(this, key, {
        get: signal.get,
        set: writable ? signal.set : undefined,
        enumerable: true,
        configurable: writable
      });
      if (prev && isState(prev))
        prev.set(UNSET);
      if (DEV_MODE && this.debug)
        log(signal, `Set ${typeString(signal)} "${String(key)} in ${elementName(this)}`);
    }
  }
  customElements.define(name, CustomElement);
};
// src/core/reactive.ts
var RESET = Symbol("RESET");
var resolveReactive = (reactive, host, target, context) => {
  try {
    return isString(reactive) ? host.getSignal(reactive).get() : isSignal(reactive) ? reactive.get() : isFunction(reactive) ? reactive(target) : RESET;
  } catch (error) {
    if (context) {
      log(error, `Failed to resolve value of ${valueString(reactive)}${context ? ` for ${context}` : ""} in ${elementName(target)}${host !== target ? ` in ${elementName(host)}` : ""}`, LOG_ERROR);
    }
    return RESET;
  }
};
// src/core/events.ts
var fromEvents = (initialize, selector, events) => (host) => {
  const watchers = new Set;
  let value = getFallback(host, initialize);
  const eventMap = new Map;
  let cleanup;
  const listen = () => {
    for (const [type, transform] of Object.entries(events)) {
      const listener = (e) => {
        const target = e.target;
        if (!target)
          return;
        const source = target.closest(selector);
        if (!source || !host.contains(source))
          return;
        e.stopPropagation();
        try {
          const newValue = transform({
            event: e,
            host,
            target: source,
            value
          });
          if (newValue == null)
            return;
          if (!Object.is(newValue, value)) {
            value = newValue;
            if (watchers.size > 0)
              notify(watchers);
            else if (cleanup)
              cleanup();
          }
        } catch (error) {
          e.stopImmediatePropagation();
          throw error;
        }
      };
      eventMap.set(type, listener);
      host.addEventListener(type, listener);
    }
    cleanup = () => {
      if (eventMap.size) {
        for (const [type, listener] of eventMap) {
          host.removeEventListener(type, listener);
        }
        eventMap.clear();
      }
      cleanup = undefined;
    };
  };
  return {
    [Symbol.toStringTag]: TYPE_COMPUTED,
    get() {
      subscribe(watchers);
      if (watchers.size && !eventMap.size)
        listen();
      return value;
    }
  };
};
var on = (type, handler, options = false) => (host, target) => {
  const listener = (e) => {
    const result = handler({ host, target, event: e });
    if (!isDefinedObject(result))
      return;
    batch(() => {
      for (const [key, value] of Object.entries(result)) {
        const signal = host.getSignal(key);
        if (isState(signal))
          signal.set(value);
        else
          log(value, `Reactive property "${key}" on ${elementName(host)} from event ${type} on ${elementName(target)} could not be set, because it is read-only.`, LOG_ERROR);
      }
    });
  };
  target.addEventListener(type, listener, options);
  return () => target.removeEventListener(type, listener);
};
var emitEvent = (type, reactive) => (host, target) => effect(() => {
  const value = resolveReactive(reactive, host, target, `custom event "${type}" detail`);
  if (value === RESET || value === UNSET)
    return;
  target.dispatchEvent(new CustomEvent(type, {
    detail: value,
    bubbles: true
  }));
});
// src/core/context.ts
var CONTEXT_REQUEST = "context-request";

class ContextRequestEvent extends Event {
  context;
  callback;
  subscribe2;
  constructor(context, callback, subscribe2 = false) {
    super(CONTEXT_REQUEST, {
      bubbles: true,
      composed: true
    });
    this.context = context;
    this.callback = callback;
    this.subscribe = subscribe2;
  }
}
var provideContexts = (contexts) => (host) => {
  const listener = (e) => {
    const { context, callback } = e;
    if (contexts.includes(context) && isFunction(callback)) {
      e.stopImmediatePropagation();
      callback(host.getSignal(String(context)));
    }
  };
  host.addEventListener(CONTEXT_REQUEST, listener);
  return () => host.removeEventListener(CONTEXT_REQUEST, listener);
};
var fromContext = (context, fallback) => (host) => {
  let consumed = toSignal(getFallback(host, fallback));
  host.dispatchEvent(new ContextRequestEvent(context, (value) => {
    consumed = value;
  }));
  return consumed;
};
// src/lib/parsers.ts
var parseNumber = (parseFn, value) => {
  if (value == null)
    return;
  const parsed = parseFn(value);
  return Number.isFinite(parsed) ? parsed : undefined;
};
var asBoolean = () => (_, value) => value != null && value !== "false";
var asInteger = (fallback = 0) => (element, value) => {
  if (value == null)
    return getFallback(element, fallback);
  const trimmed = value.trim();
  if (trimmed.toLowerCase().startsWith("0x"))
    return parseNumber((v) => parseInt(v, 16), trimmed) ?? getFallback(element, fallback);
  const parsed = parseNumber(parseFloat, value);
  return parsed != null ? Math.trunc(parsed) : getFallback(element, fallback);
};
var asNumber = (fallback = 0) => (element, value) => parseNumber(parseFloat, value) ?? getFallback(element, fallback);
var asString = (fallback = "") => (element, value) => value ?? getFallback(element, fallback);
var asEnum = (valid) => (_, value) => {
  if (value == null)
    return valid[0];
  const lowerValue = value.toLowerCase();
  const matchingValid = valid.find((v) => v.toLowerCase() === lowerValue);
  return matchingValid ? value : valid[0];
};
var asJSON = (fallback) => (element, value) => {
  if ((value ?? fallback) == null)
    throw new TypeError("asJSON: Value and fallback are both null or undefined");
  if (value == null)
    return getFallback(element, fallback);
  if (value === "")
    throw new TypeError("Empty string is not valid JSON");
  let result;
  try {
    result = JSON.parse(value);
  } catch (error) {
    throw new SyntaxError(`Failed to parse JSON: ${String(error)}`, {
      cause: error
    });
  }
  return result ?? getFallback(element, fallback);
};
// src/lib/effects.ts
var getOperationDescription = (op, name = "") => {
  const ops = {
    a: "attribute ",
    c: "class ",
    d: "dataset ",
    h: "inner HTML",
    m: "method call ",
    p: "property ",
    s: "style property ",
    t: "text content"
  };
  return ops[op] + name;
};
var createOperationHandlers = (host, target, operationDesc, resolve, reject) => {
  const ok = (verb) => () => {
    if (DEV_MODE && host.debug) {
      log(target, `${verb} ${operationDesc} of ${elementName(target)} in ${elementName(host)}`);
    }
    resolve?.(target);
  };
  const err = (verb) => (error) => {
    log(error, `Failed to ${verb} ${operationDesc} of ${elementName(target)} in ${elementName(host)}`, LOG_ERROR);
    reject?.(error);
  };
  return { ok, err };
};
var isSafeURL = (value) => {
  if (/^(mailto|tel):/i.test(value))
    return true;
  if (value.includes("://")) {
    try {
      const url = new URL(value, window.location.origin);
      return ["http:", "https:", "ftp:"].includes(url.protocol);
    } catch {
      return false;
    }
  }
  return true;
};
var safeSetAttribute = (element, attr, value) => {
  if (/^on/i.test(attr))
    throw new Error(`Unsafe attribute: ${attr}`);
  value = String(value).trim();
  if (!isSafeURL(value))
    throw new Error(`Unsafe URL for ${attr}: ${value}`);
  element.setAttribute(attr, value);
};
var updateElement = (reactive, updater) => (host, target) => {
  const { op, name = "", read: read2, update } = updater;
  const fallback = read2(target);
  const operationDesc = getOperationDescription(op, name);
  if (isString(reactive) && isString(fallback) && host[reactive] === RESET) {
    host.attributeChangedCallback(reactive, null, fallback);
  }
  const { ok, err } = createOperationHandlers(host, target, operationDesc, updater.resolve, updater.reject);
  return effect(() => {
    const updateSymbol = Symbol(name ? `${op}:${name}` : op);
    const value = resolveReactive(reactive, host, target, operationDesc);
    const resolvedValue = value === RESET ? fallback : value === UNSET ? updater.delete ? null : fallback : value;
    if (updater.delete && resolvedValue === null) {
      enqueue(() => {
        updater.delete(target);
        return true;
      }, updateSymbol).then(ok("Deleted")).catch(err("delete"));
    } else if (resolvedValue != null) {
      const current = read2(target);
      if (Object.is(resolvedValue, current))
        return;
      enqueue(() => {
        update(target, resolvedValue);
        return true;
      }, updateSymbol).then(ok("Updated")).catch(err("update"));
    }
  });
};
var insertOrRemoveElement = (reactive, inserter) => (host, target) => {
  const insertRemoveOk = (verb) => () => {
    if (DEV_MODE && host.debug) {
      log(target, `${verb} element in ${elementName(target)} in ${elementName(host)}`);
    }
    if (isFunction(inserter?.resolve)) {
      inserter.resolve(target);
    } else {
      const signal = isSignal(reactive) ? reactive : isString(reactive) ? host.getSignal(reactive) : undefined;
      if (isState(signal))
        signal.set(0);
    }
  };
  const insertRemoveErr = (verb) => (error) => {
    log(error, `Failed to ${verb} element in ${elementName(target)} in ${elementName(host)}`, LOG_ERROR);
    inserter?.reject?.(error);
  };
  return effect(() => {
    const insertSymbol = Symbol("i");
    const removeSymbol = Symbol("r");
    const diff = resolveReactive(reactive, host, target, "insertion or deletion");
    const resolvedDiff = diff === RESET ? 0 : diff;
    if (resolvedDiff > 0) {
      if (!inserter)
        throw new TypeError(`No inserter provided`);
      enqueue(() => {
        for (let i = 0;i < resolvedDiff; i++) {
          const element = inserter.create(target);
          if (!element)
            continue;
          target.insertAdjacentElement(inserter.position ?? "beforeend", element);
        }
        return true;
      }, insertSymbol).then(insertRemoveOk("Inserted")).catch(insertRemoveErr("insert"));
    } else if (resolvedDiff < 0) {
      enqueue(() => {
        if (inserter && (inserter.position === "afterbegin" || inserter.position === "beforeend")) {
          for (let i = 0;i > resolvedDiff; i--) {
            if (inserter.position === "afterbegin")
              target.firstElementChild?.remove();
            else
              target.lastElementChild?.remove();
          }
        } else {
          target.remove();
        }
        return true;
      }, removeSymbol).then(insertRemoveOk("Removed")).catch(insertRemoveErr("remove"));
    }
  });
};
var setText = (reactive) => updateElement(reactive, {
  op: "t",
  read: (el) => el.textContent,
  update: (el, value) => {
    Array.from(el.childNodes).filter((node) => node.nodeType !== Node.COMMENT_NODE).forEach((node) => node.remove());
    el.append(document.createTextNode(value));
  }
});
var setProperty = (key, reactive = key) => updateElement(reactive, {
  op: "p",
  name: key,
  read: (el) => (key in el) ? el[key] : UNSET,
  update: (el, value) => {
    el[key] = value;
  }
});
var show = (reactive) => updateElement(reactive, {
  op: "p",
  name: "hidden",
  read: (el) => !el.hidden,
  update: (el, value) => {
    el.hidden = !value;
  }
});
var callMethod = (methodName, reactive, args) => updateElement(reactive, {
  op: "m",
  name: String(methodName),
  read: () => null,
  update: (el, value) => {
    if (value && hasMethod(el, methodName)) {
      if (args)
        el[methodName](...args);
      else
        el[methodName]();
    }
  }
});
var focus = (reactive) => updateElement(reactive, {
  op: "m",
  name: "focus",
  read: (el) => el === document.activeElement,
  update: (el, value) => {
    if (value && hasMethod(el, "focus"))
      el.focus();
  }
});
var setAttribute = (name, reactive = name) => updateElement(reactive, {
  op: "a",
  name,
  read: (el) => el.getAttribute(name),
  update: (el, value) => {
    safeSetAttribute(el, name, value);
  },
  delete: (el) => {
    el.removeAttribute(name);
  }
});
var toggleAttribute = (name, reactive = name) => updateElement(reactive, {
  op: "a",
  name,
  read: (el) => el.hasAttribute(name),
  update: (el, value) => {
    el.toggleAttribute(name, value);
  }
});
var toggleClass = (token, reactive = token) => updateElement(reactive, {
  op: "c",
  name: token,
  read: (el) => el.classList.contains(token),
  update: (el, value) => {
    el.classList.toggle(token, value);
  }
});
var setStyle = (prop, reactive = prop) => updateElement(reactive, {
  op: "s",
  name: prop,
  read: (el) => el.style.getPropertyValue(prop),
  update: (el, value) => {
    el.style.setProperty(prop, value);
  },
  delete: (el) => {
    el.style.removeProperty(prop);
  }
});
var dangerouslySetInnerHTML = (reactive, options = {}) => updateElement(reactive, {
  op: "h",
  read: (el) => (el.shadowRoot || !options.shadowRootMode ? el : null)?.innerHTML ?? "",
  update: (el, html) => {
    const { shadowRootMode, allowScripts } = options;
    if (!html) {
      if (el.shadowRoot)
        el.shadowRoot.innerHTML = "<slot></slot>";
      return "";
    }
    if (shadowRootMode && !el.shadowRoot)
      el.attachShadow({ mode: shadowRootMode });
    const target = el.shadowRoot || el;
    target.innerHTML = html;
    if (!allowScripts)
      return "";
    target.querySelectorAll("script").forEach((script) => {
      const newScript = document.createElement("script");
      newScript.appendChild(document.createTextNode(script.textContent ?? ""));
      target.appendChild(newScript);
      script.remove();
    });
    return " with scripts";
  }
});
var pass = (reactives) => (host, target) => {
  if (!isDefinedObject(reactives))
    throw new TypeError(`Reactives must be an object of passed signals`);
  if (!isCustomElement(target))
    throw new TypeError(`Target ${elementName(target)} is not a custom element`);
  customElements.whenDefined(target.localName).then(() => {
    if (!hasMethod(target, "setSignal"))
      throw new TypeError(`Target ${elementName(target)} is not a UIElement component`);
    for (const [prop, reactive] of Object.entries(reactives)) {
      target.setSignal(prop, isString(reactive) ? host.getSignal(reactive) : toSignal(reactive));
    }
  }).catch((error) => {
    throw new Error(`Failed to pass signals to ${elementName(target)}`, { cause: error });
  });
};
// src/lib/extractors.ts
var getText = () => (element) => element.textContent?.trim();
var getProperty = (prop) => (element) => element[prop];
var hasAttribute = (attr) => (element) => element.hasAttribute(attr);
var getAttribute = (attr) => (element) => element.getAttribute(attr);
var hasClass = (token) => (element) => element.classList.contains(token);
var getStyle = (prop) => (element) => window.getComputedStyle(element).getPropertyValue(prop);
var getLabel = (selector) => fromDOM("", { ".label": getText(), [selector]: getAttribute("aria-label") });
var getDescription = (selector) => fromDOM("", {
  ".description": getText(),
  [selector]: getAttribute("aria-describedby")
});
export {
  updateElement,
  toggleClass,
  toggleAttribute,
  toSignal,
  state,
  show,
  setText,
  setStyle,
  setProperty,
  setAttribute,
  resolveReactive,
  requireElement,
  reduced,
  read,
  provideContexts,
  pass,
  on,
  log,
  isState,
  isSignal,
  isParser,
  isComputed,
  insertOrRemoveElement,
  hasClass,
  hasAttribute,
  getText,
  getStyle,
  getProperty,
  getLabel,
  getFallback,
  getDescription,
  getAttribute,
  fromSelector,
  fromEvents,
  fromDOM,
  fromContext,
  fromComponent,
  focus,
  enqueue,
  emitEvent,
  effect,
  dangerouslySetInnerHTML,
  computed,
  component,
  callMethod,
  batch,
  asString,
  asNumber,
  asJSON,
  asInteger,
  asEnum,
  asBoolean,
  UNSET,
  LOG_WARN,
  LOG_INFO,
  LOG_ERROR,
  LOG_DEBUG
};<|MERGE_RESOLUTION|>--- conflicted
+++ resolved
@@ -416,11 +416,7 @@
 };
 var fromSelector = (selector) => (host) => {
   const watchers = new Set;
-<<<<<<< HEAD
-  const select = () => Array.from((host.shadowRoot || host).querySelectorAll(selector));
-=======
   const select = () => Array.from((host.shadowRoot ?? host).querySelectorAll(selector));
->>>>>>> fc2fe4e0
   let value = UNSET;
   let observer;
   let mutationDepth = 0;
